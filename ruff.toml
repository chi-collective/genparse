exclude = [
    "__pycache__",
    ".ipynb_checkpoints",
    "*.egg-info",
    ".idea",
    ".DS_Store",
    ".vscode",
    "data",
    "output",
    ".history",
    "*.zip",
    "venv",
    ".coverage",
    "htmlcov",
    "html",
    "dist/*",
    "profile.html",
    "profile.json",
    "*.log",
<<<<<<< HEAD
=======
    "bench/spider-eval"
>>>>>>> c0191189
]

line-length = 90
indent-width = 4
target-version = "py310"
extend-include = ["*.ipynb"]

[lint]
select = ["E4", "E7", "E9", "F"]
ignore = ["E731", "E701", "F401", "E741", "E743"]
fixable = ["ALL"]
unfixable = []

[format]
quote-style = "single"
indent-style = "space"
skip-magic-trailing-comma = false
line-ending = "auto"<|MERGE_RESOLUTION|>--- conflicted
+++ resolved
@@ -17,10 +17,7 @@
     "profile.html",
     "profile.json",
     "*.log",
-<<<<<<< HEAD
-=======
     "bench/spider-eval"
->>>>>>> c0191189
 ]
 
 line-length = 90
