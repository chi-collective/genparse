--- conflicted
+++ resolved
@@ -273,7 +273,6 @@
     fst_removed.add_arc(1, ('a','a'),2, Real(1.0))
     fst_removed.add_F(2, Real(1.0))
 
-<<<<<<< HEAD
     have = cfg.compose_epsilon_fast(fst) 
     want = cfg @ fst_removed
 
@@ -281,13 +280,6 @@
 
     #trim check
     have.assert_equal(have.trim(bottomup_only = True))
-=======
-    want = cfg.compose_naive_epsilon( fst).trim(bottomup_only=True)
-
-    have = cfg @ fst_removed
-    assert_equal(want.treesum(), have.treesum())
-
->>>>>>> 3f5167d3
 
 def test_epsilon_fst_2():
     #This test case is a bit more complex as it contains epsilon cycles on the FST
@@ -304,11 +296,7 @@
     fst.add_arc(1, (EPSILON, EPSILON), 1, Real(0.5))
     fst.add_arc(1, ('a','a'), 2, Real(1.0))
     fst.add_F(2, Real(1.0))
-<<<<<<< HEAD
     
-=======
-
->>>>>>> 3f5167d3
     fst_removed = FST(Real)
 
     fst_removed.add_I(0, Real(1.0))
@@ -316,19 +304,13 @@
     fst_removed.add_arc(1, ('a','a'), 2, Real(1.0))
     fst_removed.add_F(2, Real(1.0))
 
-<<<<<<< HEAD
     want = cfg @ fst_removed
     have = cfg.compose_epsilon_fast(fst)
-=======
-    want = cfg.compose_naive_epsilon(fst)
-    have = cfg @ fst_removed
-
-    print(want.treesum())
-    print(have.treesum())
->>>>>>> 3f5167d3
 
     assert_equal(want.treesum(), have.treesum())
 
+
+   
 
     have.assert_equal(have.trim(bottomup_only = True))
 
