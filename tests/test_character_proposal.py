import random

import numpy as np
from arsenal import colors, timeit

from genparse.cfglm import CFGLM, BoolMaskCFGLM, locally_normalize
from genparse.lm import GreedilyTokenizedLLM
from genparse.proposal import CharacterProposal
from genparse.semiring import Float
from genparse.util import LarkStuff, set_seed


def test_timothy():
    set_seed(0)

    pcfg = CFGLM(
        locally_normalize(
            LarkStuff(r""" start: /[ ]*Tim(othy)?[ ](Fabbri[ ])?Vieira\./""").char_cfg(
                0.99
            ),
            tol=1e-100,
        )
    )

    prompt = 'Hello my name is'
    llm = GreedilyTokenizedLLM('gpt2')

    llm.sample('My name is', verbose=1, max_tokens=10)

    proposal = CharacterProposal(llm=llm, guide=pcfg)
    W = Float.chart()
    for _ in range(10):
        print('----------------------------------')
        with timeit('sample'):
            ys, _, w = proposal.sample(prompt, verbosity=1, max_tokens=50)

        W[ys] += w

        print(colors.light.yellow % 'sample:', ys)

        print(W.normalize())


def todo_chomsky():
    set_seed(0)

    pcfg = CFGLM(
        locally_normalize(
            LarkStuff(
                r"""

    start: /Noam[ ]Chomsky[ ]famously[ ]wrote,[ ]"/ expr /\."/

    //expr: /[A-Za-z0-9,; ]+/
    expr: /[Tt]ime[ ]flies[ ]like[ ]an[ ]arrow/
        | /[iI][ ]like[ ]to[ ]dance/
        | /[cC]olorless[ ]green[ ]ideas[ ]sleep[ ]furiously/

    """
            ).char_cfg(0.9999),
            tol=1e-300,
        )
    )

    # TODO: we can improve this model considerably by encoding the max length
    # into the CFG as it will push backward the constraint that `."` needs to be
    # generated.  Currently, most of the samples generated have weight zero
    # because of the '."' technicality!  Encoding the constraint exactly might
    # be a bit of a challenge as the set of tokens of length <= T is an
    # expensive constraint to encoded exactly.  But, we can approximate with
    # something simpler like the number of white spaces in many settings.

    # XXX: we are using the boolean CFG instead of the PCFG; the PCFG is running
    # into numerical underflow.  We need to use the log-semiring or a rescaling
    # trick in the Earley parser.
    pcfg = BoolMaskCFGLM(pcfg.cfg)

    # print(''.join(pcfg.sample()))

    #    from genparse.semiring import Log
    #    tmp = pcfg.cfg.spawn(R = Log)
    #    for r in pcfg.cfg:
    #        tmp.add(Log(np.log(r.w)), r.head, *r.body)
    #    lpcfg = CFGLM(tmp)

    #    x = 'Noam Chomsky famously wrote, "One of the most outrageous things about Modernity has always been muckraking in human nature; it has deceptively distorted the way in which one views human rights by making dece'
    #    lp = lpcfg.p_next(x)
    #    pp = pcfg.p_next(x)
    #    from IPython import embed; embed()

    prompt = ' '
    llm = GreedilyTokenizedLLM('gpt2')

    W = Float.chart()

    proposal = CharacterProposal(llm=llm, guide=pcfg)
    for _ in range(10):
        print('----------------------------------')
        with timeit('sample'):
            ys, _, w = proposal.sample(prompt, verbosity=1)

        W[ys] += w

        print(colors.light.yellow % 'sample:', ys)

        print(W.normalize())


<<<<<<< HEAD
def todo_fruit():
    np.random.seed(0)
    random.seed(0)

    pcfg = CFGLM(
        locally_normalize(
            LarkStuff(
                r"""
    start: (|" ") sentence

    sentence: noun verb noun
            | noun verb "like" noun

    noun: det adj? NOUN
    verb: VERB
    adj: ADJ
    det: "a" | "the"

    NOUN: "flies" | "banana" | "fruit"
    VERB: "like" | "flies"
    ADJ: "smelly"

    """
            ).char_cfg(0.99, ignore='[ ]?'),
            tol=1e-100,
        )
    )

    pcfg = BoolMaskCFGLM(pcfg.cfg)

    prompt = 'The following is a favorite sentence among linguists:'

    llm = GreedilyTokenizedLLM('gpt2')

    W = Float.chart()

    proposal = CharacterProposal(llm=llm, guide=pcfg)
    for _ in range(10):
        print('----------------------------------')
        with timeit('sample'):
            ys, _, w = proposal.sample(prompt, verbosity=1)

        W[ys] += w

        print(colors.light.yellow % 'sample:', ys)

        print(W.normalize())


=======
>>>>>>> 7802f5a5
from test_utils.proposal_testing import (
    enumerate_traces,
    enumerate_target,
    make_character_proposal,
    assert_proper_weighting,
    assert_unbiased_Z,
)


def test_normalizing_constant_unbiased():
    """
    The expected importance weight should provide an unbiased estimate of the normalizing constant.
    That is, we expect E_{(x,S) ~ q(x,S)}[w(x,S)] = Σ_x p(x).
    """
    np.random.seed(0)
    random.seed(0)

    V = {
        '▪',
        ' ',
        '  ',
        ' W',
        ' O',
        ' S',
        ' s',
        ' WHE',
        ' ORD',
        ' SEL',
        ' ORD',
        ' sta',
        ' WHER',
        ' ORDE',
        ' SELE',
        ' ORDE',
        ' stat',
        ' stad',
        ' SELECT',
        ' WHERE',
        ' ORDER',
        ' state',
        ' stadium',
    }

    grammar = r"""
            start: WS? "SELECT" WS select_expr WS "FROM" WS from_expr [WS "WHERE" WS bool_condition] [WS "GROUP BY" WS var_list] [WS "ORDER BY" WS orderby_expr] WS EOS
            EOS: "▪"
            select_expr: STAR | select_list
            bool_condition: bool_expr | "(" bool_condition WS "AND" WS bool_condition ")" | "(" bool_condition WS "OR" WS bool_condition ")"
            bool_expr: var "=" value | var ">" value | var "<" value
            from_expr: "data"
            orderby_expr: var_list WS "ASC" | var_list WS "DESC"
            select_list: select_var ("," WS select_var)*
            var_list: var ("," WS var)*
            select_var: var | "AVG(" var ")" | "MEDIAN(" var ")" | "COUNT(" var ")"
            var: "state" | "stadium"
            value: NUMBER | "'red'"
            STAR: "*"
            NUMBER: /\d+/
            WS: /[ ]/
     """

    proposal = make_character_proposal(V=V, guide_spec=grammar, uniform=True)

    prompt = ''
    context = ' '

    assert_unbiased_Z(prompt, context, proposal, tol=1e-8)

    prompt = ''
    context = ' SELECT'

    assert_unbiased_Z(prompt, context, proposal, tol=1e-8)

    prompt = ''
    context = ' SELECT * FROM data'

    assert_unbiased_Z(prompt, context, proposal, tol=1e-8)


def test_proper_weighting():
    """
    A particle (x,w) is *properly weighted* for unnormalized density p' if, for any function f,

        E_{(x,w) ~ \\tilde{q}}[f(x)w] = Σ_x p'(x) f(x)

    where Z normalizes p'. In our case, we have that

        E_{(x,w) ~ \\tilde{q}}[f(x)w] = E_{(x,S) ~ q}[f(x)w(x,S)]

    Thus, we expect

        E_{(x,S) ~ q}[f(x)w(x,S)] = Σ_x p'(x) f(x)

    for the local product of experts distributions. We test this for f(x) = δ(x', x) for all x' ∈ V.
    """
    np.random.seed(0)
    random.seed(0)

    #################
    # Boolean guide #
    #################

    V = {' ', ' a', ' b', '▪'}

    grammar = r"""
        start: WS x EOS
        EOS: "▪"
        x: "a" | "b" | "ab"
        WS: /[ ]/
    """

    proposal = make_character_proposal(V=V, uniform=True, guide_spec=grammar)

    prompt = ''
    context = ''

    assert_proper_weighting(prompt, context, proposal, tol=1e-8)

    V = {
        '▪',
        ' ',
        '  ',
        ' W',
        ' O',
        ' S',
        ' s',
        ' WHE',
        ' ORD',
        ' SEL',
        ' ORD',
        ' sta',
        ' WHER',
        ' ORDE',
        ' SELE',
        ' ORDE',
        ' stat',
        ' stad',
        ' SELECT',
        ' WHERE',
        ' ORDER',
        ' state',
        ' stadium',
    }

    grammar = r"""
        start: WS? "SELECT" WS select_expr WS "FROM" WS from_expr [WS "WHERE" WS bool_condition] [WS "GROUP BY" WS var_list] [WS "ORDER BY" WS orderby_expr] WS EOS
        EOS: "▪"
        select_expr: STAR | select_list
        bool_condition: bool_expr | "(" bool_condition WS "AND" WS bool_condition ")" | "(" bool_condition WS "OR" WS bool_condition ")"
        bool_expr: var "=" value | var ">" value | var "<" value
        from_expr: "data"
        orderby_expr: var_list WS "ASC" | var_list WS "DESC"
        select_list: select_var ("," WS select_var)*
        var_list: var ("," WS var)*
        select_var: var | "AVG(" var ")" | "MEDIAN(" var ")" | "COUNT(" var ")"
        var: "state" | "stadium"
        value: NUMBER | "'red'"
        STAR: "*"
        NUMBER: /\d+/
        WS: /[ ]/
    """

    proposal = make_character_proposal(V=V, guide_spec=grammar, uniform=True)

    prompt = ''
    context = ' SELECT'

    assert_proper_weighting(prompt, context, proposal, tol=1e-8)

    prompt = ''
    context = ' SELECT * FROM data'

    assert_proper_weighting(prompt, context, proposal, tol=1e-8)

    #######################
    # Probabilistic guide #
    #######################

    pcfg = CFGLM.from_string(
        """

        1: S -> a
        1: S -> a a
        2: S -> a a a

        """
    )

    V = {'a', 'aa', 'aaa', '▪'}

    proposal = make_character_proposal(V=V, guide_spec=pcfg, uniform=True)

    prompt = ''
    context = ''

    assert_proper_weighting(prompt, context, proposal, tol=1e-8)

    prompt = ''
    context = 'a'

    assert_proper_weighting(prompt, context, proposal, tol=1e-8)


if __name__ == '__main__':
    from arsenal import testing_framework

    testing_framework(globals())<|MERGE_RESOLUTION|>--- conflicted
+++ resolved
@@ -106,58 +106,6 @@
         print(W.normalize())
 
 
-<<<<<<< HEAD
-def todo_fruit():
-    np.random.seed(0)
-    random.seed(0)
-
-    pcfg = CFGLM(
-        locally_normalize(
-            LarkStuff(
-                r"""
-    start: (|" ") sentence
-
-    sentence: noun verb noun
-            | noun verb "like" noun
-
-    noun: det adj? NOUN
-    verb: VERB
-    adj: ADJ
-    det: "a" | "the"
-
-    NOUN: "flies" | "banana" | "fruit"
-    VERB: "like" | "flies"
-    ADJ: "smelly"
-
-    """
-            ).char_cfg(0.99, ignore='[ ]?'),
-            tol=1e-100,
-        )
-    )
-
-    pcfg = BoolMaskCFGLM(pcfg.cfg)
-
-    prompt = 'The following is a favorite sentence among linguists:'
-
-    llm = GreedilyTokenizedLLM('gpt2')
-
-    W = Float.chart()
-
-    proposal = CharacterProposal(llm=llm, guide=pcfg)
-    for _ in range(10):
-        print('----------------------------------')
-        with timeit('sample'):
-            ys, _, w = proposal.sample(prompt, verbosity=1)
-
-        W[ys] += w
-
-        print(colors.light.yellow % 'sample:', ys)
-
-        print(W.normalize())
-
-
-=======
->>>>>>> 7802f5a5
 from test_utils.proposal_testing import (
     enumerate_traces,
     enumerate_target,
