![Docs](https://github.com/timvieira/genparse/actions/workflows/docs.yml/badge.svg)
![Linter](https://github.com/timvieira/genparse/actions/workflows/ruff.yml/badge.svg)
![Tests](https://github.com/timvieira/genparse/actions/workflows/pytest.yml/badge.svg)

# GenParse

GenParse is a Python library for constrained generation with language models, specialized for tasks like semantic parsing and code generation. It uses sequential Monte Carlo (SMC) inference to ensure that language model generations comply with user-defined syntactic and semantic constraints. The library is equipped with proposal distributions that efficiently enforce syntactic constraints, supports constraints beyond grammaticality through arbitrary scoring (*potential*) functions, and is integrated with [vLLM](https://docs.vllm.ai/en/latest/) for fast language model inference.


> **⚠️ Warning:** This library is currently in active development. We recommend frequently pulling the latest version to stay updated with improvements and bug fixes. Please report any bugs in [the issue tracker](https://github.com/probcomp/genparse/issues).

## Installation

This library supports an automated build using [GNU Make](https://www.gnu.org/software/make/).

### Prerequisites

- Python 3.10 - 3.12
- pip (Python package installer)
- make
- git
- A GPU with compute capability 7.0 or higher (GPUs are not required, but strongly recommended)

### Steps

1. Clone this repository:
   ```bash
   git clone git@github.com:probcomp/genparse.git
   cd genparse
   ```
2. Create and activate a virtual environment. Using Conda (recommended):
   ```bash
   conda create -n genparse python=3.10
   conda activate genparse
   ```
   Using Python's `venv` module:
   ```bash
   python -m venv genparse
   source genparse/bin/activate  # On Windows, use `genparse\Scripts\activate`
   ```

3. Install package in editable mode with pre-commit hooks
   ```bash
   make env 
   ```
   GenParse optionally depends on Rust for faster parsing. If you do not have Rust installed, you will prompted to do so. However, if you do not want to install Rust, you can also install the library without the Rust dependency via:
   ```bash
   make env-no-rust
   ```

4. You can test your installation by running the following example:
   ```python
   >>> from genparse import InferenceSetup
   >>> grammar = 'start: "Sequential Monte Carlo is " ( "good" | "bad" )'
   >>> m = InferenceSetup('gpt2', grammar, proposal_name='character')
   >>> m(' ', n_particles=15)
   {
     'Sequential Monte Carlo is good▪': 0.7770842914205952,
     'Sequential Monte Carlo is bad▪': 0.22291570857940482,
   }
   ```
   Or simply by running `python genparse_tiny_example.py`.

## Usage Guide

GenParse currently provides a high-level interface for constrained generation via the `InferenceSetup` class. We recommend using this class as its internals may be deprecated without prior warning. 

```python
from genparse import InferenceSetup
```

### 1. Define your grammar 

GenParse uses Lark syntax for grammar specification. For example:

```python
grammar = """
start: WS? "SELECT" WS column WS from_clause (WS group_clause)?
from_clause: "FROM" WS table
group_clause: "GROUP BY" WS column
column: "age" | "name"
table: "employees"
WS: " "
"""
```

For a comprehensive guide on how to write grammars using Lark syntax, please refer to the [official Lark documentation](https://lark-parser.readthedocs.io/en/latest/grammar.html).

> **💡Tip:** GenParse supports grammars with arbitrary regular expressions. In practice, we recommend avoiding extremely permisive regular expressions (e.g., `/.+/`) since these will lead to significantly slower inference. See [issue #62](https://github.com/probcomp/genparse/issues/62).

### 2. Create an `InferenceSetup` object

Create an `InferenceSetup` object with your chosen language model and grammar:

```python
setup = InferenceSetup('gpt2', grammar)
```

`InferenceSetup` requires the following arguments:
- **model_name** (str): Name of the language model to use. See [Supported language models](#Supported-language-models) for the list of models currently supported by GenParse.
- **grammar** (str): The grammar specification in Lark format.

`InferenceSetup` accepts the following optional arguments:
- **proposal_name** (str): The type of proposal to use. Options include 'character' and 'token'. Default is 'character'.
- **num_processes** (int): The number of processes to use for parallel proposals. This can help speed up the inference process by utilizing multiple CPU cores. Default: min(mp.cpu_count(), 2)
- **use_rust_parser** (bool): Whether to use the Rust implementation of the Earley parser for faster inference. If False, the Python implementation is used. Default to True.
- **use_vllm** (bool or None): Whether to use VLLM for LLM next token probability computations. If None, VLLM is used when possible (i.e., if the vllm library is available and CUDA is enabled). Default is None.
- **seed** (int or None): A random seed for reproducibility. If provided, it ensures that the inference process is deterministic.
- **guide_opts** (dict or None): Additional options for the guide, which may include specific configurations for the grammar-based model.
- **proposal_opts** (dict or None): Additional options for the proposal mechanism, such as parameters specific to the proposal type (e.g., K for token proposal).
- **llm_opts** (dict or None): Additional options for the language model, such as temperature or top-p settings for sampling.
- **vllm_engine_opts** (dict or None): Additional options for the VLLM engine, such as data type (dtype). These options are ignored if VLLM is not used.

> **💡Tip:** To try different grammars without having to instantiate new `InferenceSetup` objects each time, use the `update_grammar` method; `setup.update_grammar(new_grammar)` will replace the existing grammar in `setup` with `new_grammar`.



### 3. Run inference

Use the setup object to run SMC inference:

```python
# The result is a ParticleApproximation object
result = setup('Write an SQL query:', n_particles=10, verbosity=1, max_tokens=25)
```

When calling `InferenceSetup`, the following arguments are required:
- **prompt** (str): The input prompt to generate samples from. This is the starting text for the language model.
- **n_particles** (int): The number of particles (samples) to generate.

We also highlight the following optional arguments:
- **method** (str): The sampling method to use. Options include 'smc' for Sequential Monte Carlo and 'is' for importance sampling. Default to 'smc'.
* **max_tokens** (int): The maximum number of tokens to generate. Defaults to 500.

The following optional arguments are passed in as **kwargs**, which may be expanded over time.
- **potential** (Callable): A function that when called on a list of particles, returns a list with the log potential values for each particle. Potentials can be used to guide generation with additional constraints. See below for an overview of potential functions.
- **ess_threshold** (float): Effective sample size below which resampling is triggered, given as a fraction of **n_particles**. Default is 0.5.
* **verbosity** (int): Verbosity level. When > 0, particles are printed at each step. Default is 0.
- **return_record** (bool): Flag indicating whether to return a record of the inference steps. Default is False.
- **resample_method** (str): Resampling method to use. Either 'multinomial' or 'stratified'. Default is 'multinomial'.

The result from `InferenceSetup` is a `ParticleApproximation` object. This object contains a collection of particles, each representing a generated text sequence. Each particle has two main attributes:
- `context`: The generated text sequence.
- `weight`: A numerical value representing the particle's importance weight. The weights are not normalized probabilities. GenParse provides post-processing to convert these weights into meaningful probabilities, which can be accessed via the `.posterior` property:
   ```python
   >>> result.posterior
   {"SELECT name FROM employees GROUP BY name▪" : 1}
   ```

### 4. Potential functions

> **💡 Tip:** Incorporate constraints directly into the grammar when possible, as this will generally improve the quality of inference.

Potential functions can be used to guide generation using additional constraints. A potential function maps (partial) generations to positive real numbers, with higher values indicating a stronger preference for those generations. Intuitively, when applied in SMC, potential functions offer richer signals for resampling steps, allowing computation to be redirected toward more promising particles during the course of generation.

Potentials are provided as input to an `InferenceSetup` call via the `potential` argument and must be defined at the particle beam level. That is, `InferenceSetup` expects potentials to be callables which are provided a *list* of particles as input and return a *list* of log potential values, one for each particle. 

### 5. Visualizing inference

GenParse additionally provides methods to visualize inference runs. To display the visualization of an inference run:

1. Specify `return_record=True` when calling `InferenceSetup`:
   
   ```python
   result = setup(' ', n_particles=10, return_record=True)
   ```
2. Save the SMC record in `notes/smc_viz/`:
   
   ```python
   import json
   with open('notes/smc_viz/record.json', 'w') as f:
       f.write(json.dumps(result.record))
   ```
3. Run a server in `notes/smc_viz/`:
   
   ```bash
   python -m http.server --directory notes/smc_viz 8000
   ```
4. Navigate to [localhost:8000/](http://localhost:8000/).

## Supported language models

Genparse currently supports the following HuggingFace language models. If you would like support for an additional model, please create an issue. 

| Name              | HuggingFace Identifier               |
|-------------------|--------------------------------------|
| llama3            | meta-llama/Meta-Llama-3-8B           |
| llama3.1          | meta-llama/Meta-Llama-3.1-8B         |
| llama3-instruct   | meta-llama/Meta-Llama-3-8B-Instruct  |
| llama3.1-instruct | meta-llama/Meta-Llama-3.1-8B-Instruct|
| codellama         | codellama/CodeLlama-7b-Instruct-hf   |
| gpt2              | gpt2                                 |
| gpt2-medium       | gpt2-medium                          |
| gpt2-large        | gpt2-large                           |

> **💡Tip**: Adding a `mock-` prefix to a language model name will create an imitation language model over the same vocabulary that can be used for testing (e.g., `mock-gpt2`). In practice, these models can be useful for rapid prototyping with minimal hardware.


## Development

After installation, you can use the following commands for development:

- `make help`: Print available commands
- `make update`: Update the repository from GitHub
- `make format`: Format code style using ruff
- `make docs`: Build documentation using pdoc
- `make test`: Run linting (ruff) and tests (pytest with coverage)

After you run make docs, the documentation will be built and output to the html/docs/index.html file. You can open this file in your browser to view the generated documentation.

## Contributing

Before pushing a new commit, always run:

```bash
make test
```

This will run all tests and ensure code quality.

## Troubleshooting

If you encounter any issues during installation or setup, please try the following:

1. Check the common issues below.
2. Make sure you ran `make env` to set up your environment.
3. If necessary run `make env` in a fresh environment. 
4. Try running in a virtual environment if you skipped that step.
5. Ensure you have the correct Python version (3.10 - 3.12).
6. If you encounter any errors, try running `make test` to see more detailed output.

If problems persist, please open an issue on our GitHub repository with the error message and your system information.

### Common issues

- Running `make env` outputs `make: Nothing to be done for 'env'.`
   - Run `make refresh_env` (or `make refresh_env-no-rust`) to force refresh the environment.
- If you are getting `RuntimeError: CUDA error: no kernel image is available for execution on the device` or `UserWarning: CUDA initialization: CUDA unknown error`, you may be using a GPU that is incompatable with `vLLM`. See [the vLLM documentation](https://docs.vllm.ai/en/latest/getting_started/installation.html) for GPU requirements.
- If you are getting `TypeError: log_sample() got an unexpected keyword argument 'size'`, you have the wrong version of `arsenal` installed. Create a fresh environment and reinstall `genparse`.
- If you are getting `UserWarning: Failed to initialize NumPy: _ARRAY_API not found` with text
  
   ```
   A module that was compiled using NumPy 1.x cannot be run in
   NumPy 2.0.2 as it may crash. To support both 1.x and 2.x
   versions of NumPy, modules must be compiled with NumPy 2.0.
   Some module may need to rebuild instead e.g. with 'pybind11>=2.12'.
   
   If you are a user of the module, the easiest solution will be to
   downgrade to 'numpy<2' or try to upgrade the affected module.
   We expect that some modules will need time to support NumPy 2.
   ```
   then you should downgrade your version of numpy via `pip install "numpy<2"`.

<<<<<<< HEAD
=======

## Reference Papers
[Sequential Monte Carlo Steering of Large Language Models using Probabilistic Programs](https://arxiv.org/pdf/2306.03081)

>>>>>>> 7d145fd3
## License
This project is licensed under the Apache 2.0 License - see the [LICENSE](LICENSE) file for details.

## Acknowledgments

- Thanks to VLLM, Lark, Hugging Face and all of the teams we have dependencies on.

## Contact

For questions and support, please open an issue on the GitHub repository.<|MERGE_RESOLUTION|>--- conflicted
+++ resolved
@@ -251,13 +251,9 @@
    ```
    then you should downgrade your version of numpy via `pip install "numpy<2"`.
 
-<<<<<<< HEAD
-=======
-
 ## Reference Papers
 [Sequential Monte Carlo Steering of Large Language Models using Probabilistic Programs](https://arxiv.org/pdf/2306.03081)
 
->>>>>>> 7d145fd3
 ## License
 This project is licensed under the Apache 2.0 License - see the [LICENSE](LICENSE) file for details.
 
