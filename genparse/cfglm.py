"""
Fast computation of the posterior distrubtion over the next word in a WCFG language model.
"""
import numba 
import numpy as np
from numba import jit
from arsenal import colors
from arsenal.maths import sample_dict
from collections import defaultdict

from .cfg import _gen_nt, CFG
from .semiring import Float


def locally_normalize(self, **kwargs):
    """
    Locally normalizes the grammar: return a transformed grammar such that

    (1) the total weight of each block of rules with a common head sum to one;

    (2) each derivation in the transformed grammar is proportional to the original grammar
        (i.e., it is has the same score modulo a multiplicative normalization constant)

    """
    new = self.spawn()
    Z = self.agenda(**kwargs)
    for r in self:
        if Z[r.head] == 0: continue
        new.add(r.w * Z.product(r.body) / Z[r.head], r.head, *r.body)
    return new


class CFGLM:

    def __init__(self, cfg, renumber=True):
        if EOS not in cfg.V: cfg = add_EOS(cfg)

        # cache columns of the chart indexed by prefix
        self._chart = {}

        if renumber:
            self.cfg = cfg.renumber()
            self.pfg = cfg.cnf.prefix_grammar.cnf.renumber().cnf
        else:
            self.cfg = cfg
            self.pfg = cfg.cnf.prefix_grammar.cnf

        # TODO: this is is a quick hack; clean this up.
        self.pfg.r_y_xz = r_y_xz = defaultdict(list)
        for r in self.pfg._cnf[2]:  # binary rules
            r_y_xz[r.body[0]].append(r)

    # TODO: should probably be PCFGLM class, which is tied to semifields, rather
    # than CFGLM, which is meant to semiring-friendly.
    @classmethod
    def from_string(cls, x, semiring=Float, **kwargs):
        return cls(locally_normalize(CFG.from_string(x, Float), **kwargs))

    def chart(self, prefix):
        c = self._chart.get(prefix)
        if c is None:
            c = self._compute_chart(prefix)
            self._chart[prefix] = c
        return c

    def _compute_chart(self, prefix):
        if len(prefix) == 0:
            # TODO: double check this!
            tmp = [defaultdict(self.pfg.R.chart)]
            tmp[0][0][self.pfg.S] = self.pfg('')
            return tmp
        else:
            chart = self.chart(prefix[:-1])
            last_chart = extend_chart(self.pfg, chart, prefix)
            return chart + [last_chart]    # TODO: avoid list addition here as it is not constant time!
        
    def numba_chart(self, prefix):
        if len(prefix) == 0:
            return []
        else:
            chart = self.numba_chart(prefix[:-1])
            N, T = self.pfg.array_grammar()
            last_chart = extend_numba_chart(N,T, chart, prefix)
            return chart + [last_chart]    # TODO: avoid list addition here as it is not constant time!

    
    def p_next(self, prefix, NUMBA=False):

        if NUMBA: # in this case the fast computation is executed
            assert self.pfg.R == Float 
            chart = self.numba_chart(prefix)
            start_index = self.pfg.ordered_N[self.pfg.S]
            N, T = self.pfg.array_grammar

            print(chart,prefix)
            array_weights = numba_next_token_weights(N, T, chart, prefix, start_index)
            dict_weights = Float.chart()
            for a in self.pfg.V : # [index, weight] ==> [terminal, weight]
                dict_weights[a] = array_weights[self.pfg.ordered_V[a]]
            return dict_weights

<<<<<<< HEAD
    def p_next(self, prefix):
=======
        chart = self.chart(prefix)
>>>>>>> 825cc499
        return next_token_weights(self.pfg, chart, prefix)

    # TODO: Use the cached charts for the prefix-transformed grammar to compute
    # the total probability of the string `x`.
    def __call__(self, x):
        assert x[-1] == EOS
        return self.cfg(x)

    def sample(self, draw=sample_dict, prob=False, verbose=False):
        ys = ()
        P = 1.0
        while True:
            p = self.p_next(ys).normalize()
            if verbose: print(ys)
            y = draw(p)
            P *= p[y]
            if y == EOS:
                return (ys, P) if prob else ys
            ys = ys + (y,)

def next_token_weights(cfg, chart, prefix, alpha=False):
    """
    An O(N²) time algorithm to the total weight of a each next-token
    extension of `prefix`.
    """
    k = len(prefix) + 1

    (_, terminal, _) = cfg._cnf
    r_y_xz = cfg.r_y_xz

    # the code below is just backprop / outside algorithm
    α = defaultdict(cfg.R.chart)
    α[0][cfg.S] += cfg.R.one

    # Binary rules
    for span in reversed(range(2, k + 1)):
        i = k - span
        α_i = α[i]
        for j in range(i + 1, k):
            chart_ij = chart[j][i]

            α_j = α[j]
            for Y, y in chart_ij.items():
                for r in r_y_xz[Y]:
                    X = r.head
                    Z = r.body[1]
                    α_j[Z] += r.w * y * α_i[X]

    # Preterminal
    q = cfg.R.chart()
    tmp = α[k-1]
    for w in cfg.V:
        for r in terminal[w]:
            q[w] += r.w * tmp[r.head]

    if alpha:
        return q, α
    else:
        return q

def extend_chart(cfg, chart, prefix):
    """
    An O(N²) time algorithm to extend to the `chart` with the last token
    appearing at the end of `prefix`; returns a new chart column.
    """
    k = len(prefix)

    (nullary, terminal, _) = cfg._cnf
    r_y_xz = cfg.r_y_xz

    new = defaultdict(cfg.R.chart) #cfg.R.chart 

    # Nullary
    new[k][cfg.S] += nullary

    # Preterminal
    for r in terminal[prefix[k-1]]:
        new[k-1][r.head] += r.w

    # Binary rules
    for span in range(2, k+1):
        i = k - span
        new_i = new[i]
        for j in range(i + 1, k):
            chart_ij = chart[j][i]
            new_j = new[j]
            for Y, y in chart_ij.items():
                for r in r_y_xz[Y]:
                    X = r.head
                    Z = r.body[1]
                    z = new_j[Z]
                    x = r.w * y * z
                    new_i[X] += x

    return new

# TODO: Make the token-id sequences available as well as the character
# sequences.  Using the character sequences is useful the CFGLM caching, so we
# should not dispense with it!
class CharAlignedCFGLM:
    """
    This class implements a simple strategy for "aligning" a character-level
    CFG language model to a vocabulary of character chunks, such as those
    used in the common byte-pair encoding (BPE) schemes of large language models.
    """

    def __init__(self, lm, words, eos):

        # TODO: Correctly handle the possibility that the word model and lm may
        # have different EOS symbols. To accomodate this, we just we need
        # something that converts them that they don't have to be equal strings.
        # This will just amount to some special cases.
        assert eos in words

        self.lm = lm
        self.words = words
        self.eos = eos
        self._end = object()
        self.trie = self.make_trie(words)

#        self.c = {}
#        self._counts('', self.trie)

#    def _counts(self, prefix, node):
#        "Compute the number of continuations under `node`"
#        total = sum(
#            1 if x == self._end else self._counts(prefix + x, node[x])
#            for x in node
#        )
#        self.c[prefix] = total
#        return total

    def make_trie(self, words):
        root = dict()
        for word in words:
            curr = root
            for letter in word:
                curr = curr.setdefault(letter, {})
            curr[self._end] = self._end
        return root

    def p_next(self, context):
        t = len(context)
        return self.lm.cfg.R.chart(
            # strip the common length-t prefix
            (k[t:], v) for k,v in self.traverse_trie(context, self.trie, 1)
        ).normalize()

    def traverse_trie(self, context, node, P):
        p = self.lm.p_next(context)
        for x in node:
            if x == self._end:
                yield (context, P)
#                yield (context, self.lm.pfg(context))
                continue
            P_x = P * p[x]
            if P_x == 0: continue
            yield from self.traverse_trie(context + x, node[x], P_x)

    # TODO: test equivalence of `traverse_trie` and `traverse_naive`.
    def traverse_naive(self, context):
        for x in self.words:
            p_x = self.lm.pfg(context + x)  # prefix weight of context + x
            if p_x == 0: continue
            yield (context + x, p_x)

    def sample(self, draw=sample_dict, prob=False, chunked=False, verbose=False):
        context = ''
        chunks = []
        P = 1
        while True:
            if verbose: print(repr(context))
            p = self.p_next(context).normalize()
            y = draw(p)
            P *= p[y]
            if y == self.eos: break
            chunks.append(y)
            context += y
            # TODO: this is an ugly hack the arises from sloppy handling of EOS.
            # To handle this cleanly we just need to align the EOS in the LM and
            # the EOS in words.
            if context.endswith('</s>'): break
        if verbose: print(repr(context))
        value = context
        if chunked: value = tuple(chunks)
        if prob: value = (value, P)
        return value


#EOS = '$EOS'
#EOS = '🛑'
EOS = '▪'


# spacer is a kind of end-of-token marker
#SPACER = '$SPACER'
SPACER = '#'
#EOT = '#'


# TODO: better to use concatenation of grammars!
def add_EOS(cfg):
    "Append the EOS symbol to the language generated by `cfg`."
    S = _gen_nt('<START>')
    new = cfg.spawn(S=S)
    assert EOS not in cfg.V
    new.V.add(EOS)
    new.add(cfg.R.one, S, cfg.S, EOS)
    for r in cfg:
        new.add(r.w, r.head, *r.body)
    return new


def explode_terminal(y):
    assert y != SPACER
    if y == EOS:      # don't explode EOS!
        return [y]
    else:
        return list(y + SPACER)


def explode(cfg):
    """
    Explode the terminals into characters - this is a special case of composition
    with a transducer.
    """
    new = cfg.spawn(V = set())
    for r in cfg:
        ys = []
        for y in r.body:
            if cfg.is_terminal(y):
                yy = explode_terminal(y)
                ys.extend(yy)
                new.V |= set(yy)
            else:
                ys.append(y)
        new.add(r.w, r.head, *ys)
    return new


def pcfg_check(cfg):
    chart = cfg.agenda()
    if all((0 <= v <= 1.000001) for v in chart.values()):
        print(colors.mark(True), 'PCFG')
    else:
        print(colors.mark(False), 'PCFG', chart.__str__(style_value=lambda k, v: v if abs(1 - v) <= 1e-5 else (colors.light.red % v)))


def cfg_check_bounded(cfg, ub=1.000001, lb=0):
    chart = cfg.agenda()
    if all((lb <= v <= ub) for v in chart.values()):
        print(colors.mark(True), 'PCFG')
    else:
        print(colors.mark(False), 'PCFG', chart.__str__(style_value=lambda k, v: v if lb <= v <= ub else (colors.light.red % v)))


#-----NUMBA----------------------------------------------------#

@jit
def extend_numba_chart(N, T, chart, prefix):
    """
    An O(N²) time algorithm to extend to the "chart" with the last token
    appearing at the end of "prefix"; returns a new chart column.
    """
    if len(chart) == 0:
        return

    k = len(prefix)

    # Nullary
    t = T.shape[1]
    n = N.shape[0]
    new = np.zeros([k, n])
    
    # Preterminal
    for a in range(0,t):
        for X in range(0,n):
            new[k-1,X] += T[X,a]

    # Binary rules
    for span in range(1, k+1):
        i = k - span
        for j in range(i + 1, k):
            for X,Y,Z in range(0,n):
                new[i,X] += chart[j][i,Y] * new[j,Z] * N[X,Y,Z]

    return new

@jit    
def numba_next_token_weights(N, T, chart, prefix, start_index):
    """
    An O(N²) time algorithm to the total weight of a each next-token
    extension of `prefix`.
    """
    k = len(prefix) + 1
    t = T.shape[1]
    n = N.shape[0]

    if len(chart) != 0 :
        # the code below is just backprop / outside algorithm
        α = np.zeros([k,n])
        α[0][start_index] += 1

        # Binary rules
        for span in reversed(range(1, k + 1)):
            i = k - span
            for j in range(i + 1, k):
                    for X,Y,Z in range(0,n):
                        α[j,Z] += N[X,Y,Z] * chart[j][i,Y] * α[i, X]

    q = np.zeros(t)
    for X in range(0,n):
        for a in range(0,t):
            q[a] += T[X,a] * α[k-1,X]

    return q<|MERGE_RESOLUTION|>--- conflicted
+++ resolved
@@ -1,15 +1,13 @@
 """
 Fast computation of the posterior distrubtion over the next word in a WCFG language model.
 """
-import numba 
-import numpy as np
-from numba import jit
+
 from arsenal import colors
 from arsenal.maths import sample_dict
 from collections import defaultdict
 
-from .cfg import _gen_nt, CFG
-from .semiring import Float
+from genparse.cfg import _gen_nt, CFG
+from genparse.semiring import Float
 
 
 def locally_normalize(self, **kwargs):
@@ -73,37 +71,9 @@
             chart = self.chart(prefix[:-1])
             last_chart = extend_chart(self.pfg, chart, prefix)
             return chart + [last_chart]    # TODO: avoid list addition here as it is not constant time!
-        
-    def numba_chart(self, prefix):
-        if len(prefix) == 0:
-            return []
-        else:
-            chart = self.numba_chart(prefix[:-1])
-            N, T = self.pfg.array_grammar()
-            last_chart = extend_numba_chart(N,T, chart, prefix)
-            return chart + [last_chart]    # TODO: avoid list addition here as it is not constant time!
-
-    
-    def p_next(self, prefix, NUMBA=False):
-
-        if NUMBA: # in this case the fast computation is executed
-            assert self.pfg.R == Float 
-            chart = self.numba_chart(prefix)
-            start_index = self.pfg.ordered_N[self.pfg.S]
-            N, T = self.pfg.array_grammar
-
-            print(chart,prefix)
-            array_weights = numba_next_token_weights(N, T, chart, prefix, start_index)
-            dict_weights = Float.chart()
-            for a in self.pfg.V : # [index, weight] ==> [terminal, weight]
-                dict_weights[a] = array_weights[self.pfg.ordered_V[a]]
-            return dict_weights
-
-<<<<<<< HEAD
+
     def p_next(self, prefix):
-=======
         chart = self.chart(prefix)
->>>>>>> 825cc499
         return next_token_weights(self.pfg, chart, prefix)
 
     # TODO: Use the cached charts for the prefix-transformed grammar to compute
@@ -124,6 +94,7 @@
                 return (ys, P) if prob else ys
             ys = ys + (y,)
 
+
 def next_token_weights(cfg, chart, prefix, alpha=False):
     """
     An O(N²) time algorithm to the total weight of a each next-token
@@ -164,6 +135,7 @@
     else:
         return q
 
+
 def extend_chart(cfg, chart, prefix):
     """
     An O(N²) time algorithm to extend to the `chart` with the last token
@@ -174,7 +146,7 @@
     (nullary, terminal, _) = cfg._cnf
     r_y_xz = cfg.r_y_xz
 
-    new = defaultdict(cfg.R.chart) #cfg.R.chart 
+    new = defaultdict(cfg.R.chart)
 
     # Nullary
     new[k][cfg.S] += nullary
@@ -357,66 +329,4 @@
     if all((lb <= v <= ub) for v in chart.values()):
         print(colors.mark(True), 'PCFG')
     else:
-        print(colors.mark(False), 'PCFG', chart.__str__(style_value=lambda k, v: v if lb <= v <= ub else (colors.light.red % v)))
-
-
-#-----NUMBA----------------------------------------------------#
-
-@jit
-def extend_numba_chart(N, T, chart, prefix):
-    """
-    An O(N²) time algorithm to extend to the "chart" with the last token
-    appearing at the end of "prefix"; returns a new chart column.
-    """
-    if len(chart) == 0:
-        return
-
-    k = len(prefix)
-
-    # Nullary
-    t = T.shape[1]
-    n = N.shape[0]
-    new = np.zeros([k, n])
-    
-    # Preterminal
-    for a in range(0,t):
-        for X in range(0,n):
-            new[k-1,X] += T[X,a]
-
-    # Binary rules
-    for span in range(1, k+1):
-        i = k - span
-        for j in range(i + 1, k):
-            for X,Y,Z in range(0,n):
-                new[i,X] += chart[j][i,Y] * new[j,Z] * N[X,Y,Z]
-
-    return new
-
-@jit    
-def numba_next_token_weights(N, T, chart, prefix, start_index):
-    """
-    An O(N²) time algorithm to the total weight of a each next-token
-    extension of `prefix`.
-    """
-    k = len(prefix) + 1
-    t = T.shape[1]
-    n = N.shape[0]
-
-    if len(chart) != 0 :
-        # the code below is just backprop / outside algorithm
-        α = np.zeros([k,n])
-        α[0][start_index] += 1
-
-        # Binary rules
-        for span in reversed(range(1, k + 1)):
-            i = k - span
-            for j in range(i + 1, k):
-                    for X,Y,Z in range(0,n):
-                        α[j,Z] += N[X,Y,Z] * chart[j][i,Y] * α[i, X]
-
-    q = np.zeros(t)
-    for X in range(0,n):
-        for a in range(0,t):
-            q[a] += T[X,a] * α[k-1,X]
-
-    return q+        print(colors.mark(False), 'PCFG', chart.__str__(style_value=lambda k, v: v if lb <= v <= ub else (colors.light.red % v)))