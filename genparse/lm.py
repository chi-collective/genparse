--- conflicted
+++ resolved
@@ -276,6 +276,41 @@
         return LazyProb(_p, self._encode, self._decode)
 
 
+class LazyProb:
+
+    def __init__(self, _p: torch.tensor, encode: dict[str, int], decode: dict[int, str]):
+        self._p = _p
+        self._encode = encode
+        self._decode = decode
+
+    def keys(self):
+        return self._decode
+
+    def values(self):
+        return self._p
+
+    def items(self):
+        return zip(self._decode, self._p)
+
+    def __getitem__(self, token: str) -> float:
+        i = self._encode.get(token)
+        return self._p[i] if i is not None else 0
+
+    def materialize(self, top=None):
+        _p = self._p
+        _decode = self._decode
+
+        top_p = _p.argsort() if top is None else _p.argsort()[-top:]
+
+        pp = Float.chart()
+        for i in reversed(top_p):
+            pp[_decode[i]] = _p[i]
+
+        return pp if top is None else pp.normalize()
+
+    def __repr__(self):
+        return repr(self.materialize())
+
 
 from functools import lru_cache
 @lru_cache(None)
@@ -309,77 +344,4 @@
         pass
 
     async def next_token_logprobs(self, _):
-        return self._logp
-
-
-
-class LazyProb:
-
-    def __init__(self, _p: torch.tensor, encode: dict[str, int], decode: dict[int, str]):
-        self._p = _p
-        self._encode = encode
-        self._decode = decode
-
-    def keys(self):
-        return self._decode
-
-    def values(self):
-        return self._p
-
-    def items(self):
-        return zip(self._decode, self._p)
-
-    def __getitem__(self, token: str) -> float:
-        i = self._encode.get(token)
-        return self._p[i] if i is not None else 0
-
-    def materialize(self, top=None):
-        _p = self._p
-        _decode = self._decode
-
-        top_p = _p.argsort() if top is None else _p.argsort()[-top:]
-
-        pp = Float.chart()
-        for i in reversed(top_p):
-            pp[_decode[i]] = _p[i]
-
-        return pp if top is None else pp.normalize()
-
-    def __repr__(self):
-<<<<<<< HEAD
-        return repr(self.materialize())
-
-
-from functools import lru_cache
-
-
-@lru_cache(None)
-def make_mock_llm(**kwargs):
-    from genparse.util import hf_tokenizer
-
-    H = hf_tokenizer(**kwargs)
-    return MockLLM(V=H.decode, eos=H.eos)
-
-
-class MockLLM(LM):
-    """
-    Uniform distribution over next token; used for testing.
-    """
-
-    def __init__(self, V, eos):
-        n = len(V)
-        self._p = Float.chart({w: 1 / n for w in V})
-        super().__init__(
-            eos=eos,
-            V=V,
-        )
-
-    def p_next(self, _):
-        return self._p
-
-    def __call__(self, x):
-        assert x[-1] == self.eos
-        return (1 / len(self.V)) ** len(x)
-=======
-        return repr(self.materialize())
->>>>>>> d0e704aa
+        return self._logp