"""
Language models go here
"""

import numpy as np
import torch
from arsenal.maths import sample_dict
from functools import lru_cache
from transformers import AutoModelForCausalLM, AutoTokenizer

from genparse.semiring import Float
from genparse.tokenization import decode_tokenizer_vocab


class LM:
    """We say that p: V* → [0,1] is a language model if p is a probability
    distribution over strings from some alphabet V of tokens.

    Every language model admits a left-to-right factorization `p_next`

    p(x_1 x_2 ⋯ x_T) = p_next(x_1) p_next(x_2 | x_1) ⋯ p_next(x_T | x_1 ⋯ x_{T-1}) p_next(EOS | x_1 ⋯ x_T)

    We call `p_next` the (conditional) distribution over the next token.

    """

    def __init__(self, V, eos):
        self.eos = eos
        self.V = V

    def __call__(self, ys):
        "Compute the probability of a complete string."
        raise NotImplementedError()

    def p_next(self, context):
        "Compute the (conditional) distribution over the next token given the `prefix`."
        raise NotImplementedError()

    def sample(self, ys=(), draw=sample_dict, prob=False, verbose=0, max_tokens=np.inf):
        P = 1.0
        t = 0
        while True:
            p = self.p_next(ys).normalize()
            y = draw(p) if t <= max_tokens else self.eos
            P *= p[y]
            t += 1
            if verbose:
                if y == self.eos:
                    print()
                else:
                    print(y, end='')
            if y == self.eos:
                return (ys, P) if prob else ys
            ys = ys + (y,)


class LLM(LM):
    """
    This is a simple class that wraps HuggingFace transformers with support for automatic caching.
    """

    def __init__(self, model):
        if torch.cuda.is_available():
            print('GPU is available')
        self.device = torch.device('cuda' if torch.cuda.is_available() else 'cpu')
        model.to(self.device)

        self.model = model
        self.model.eval()  # Set the model in "evaluation mode"
        self._cache = {}

        # TODO: add the vocabulary and EOS symbols!

    #        super().__init__(set(range()), eos=eos)

    def __call__(self, input_ids):
        if isinstance(input_ids, list):
            input_ids = torch.LongTensor([input_ids])
        with torch.no_grad():
            input_ids = input_ids.to(self.device)
            outputs = self.model(input_ids=input_ids, labels=input_ids)
            lprobs = torch.nn.functional.log_softmax(outputs.logits, dim=-1)
        token_lprobs = torch.gather(lprobs, 2, input_ids.unsqueeze(-1)).squeeze(-1)
        return np.exp(torch.sum(token_lprobs, dim=-1).item())

    def clear_cache(self):
        self._cache.clear()

    async def next_token_logprobs(self, xs):
        return self.p_next(xs).log()

    def get_state(self, prefix):
        assert isinstance(prefix, tuple)
        if len(prefix) == 0:
            return None

        else:
            value = self._cache.get(prefix, None)
            if value is not None:
                return value

            prev_state = self.get_state(prefix[:-1])
            input_ids = torch.LongTensor([prefix[-1]]).to(self.device)

            value = self.model(
                input_ids=input_ids,
                labels=input_ids,
                past_key_values=(
                    None if prev_state is None else prev_state.past_key_values
                ),
                use_cache=True,
            )

            self._cache[prefix] = value
            return value

    # TODO: handle padding and EOS more carefully.
    def p_next(self, input_ids):
        if isinstance(input_ids, (tuple, list)):
            input_ids = torch.LongTensor([input_ids])
        prefix = input_ids.squeeze().tolist()
        prefix = (prefix,) if isinstance(prefix, int) else tuple(prefix)
        with torch.no_grad():
            outputs = self.get_state(prefix)
            # Calculate the log_softmax to get the log probabilities for each time step
            probs = torch.nn.functional.softmax(outputs.logits, dim=-1)
        # return lprobs[0,-1,:]  # return the conditional distribution of just the last token
        return probs[0, :]  # return the conditional distribution of just the last token


class NoCacheLLM(LM):
    """
    This is a simple class that wraps HuggingFace transformers.
    """

    def __init__(self, model):
        self.model = model
        self.model.eval()  # Set the model in "evaluation mode"

        # TODO: Add vocabulary and EOS

    #        super().__init__(set(range()), eos=eos)

    def __call__(self, input_ids):
        raise NotImplementedError()

    def p_next(self, input_ids):
        if isinstance(input_ids, (tuple, list)):
            input_ids = torch.LongTensor([input_ids])
        with torch.no_grad():
            outputs = self.model(input_ids=input_ids, labels=input_ids)
            lprobs = torch.nn.functional.softmax(outputs.logits, dim=-1)
        return lprobs[
            0, -1, :
        ]  # return the conditional distribution of just the last token


class GreedilyTokenizedLLM(LM):
    def __init__(self, name):
        self.tokenizer = AutoTokenizer.from_pretrained(name)
        self._model = AutoModelForCausalLM.from_pretrained(name)
        self.model = LLM(self._model)
        self._decode = decode_tokenizer_vocab(self.tokenizer)
        self._encode = {x: i for i, x in enumerate(self._decode)}
        super().__init__(V=set(self._decode), eos=self.tokenizer.eos_token)

    def __call__(self, xs):
        return self.model(self.tokenizer.encode(xs))

    def p_next(self, xs, top=None):
        # TODO: support token healing and/or constrained generation to get a
        # valid token sequence; see `p_next_healing`.
        assert isinstance(xs, str)
        tokens = self.tokenizer.encode(xs)
        _p = self.model.p_next(tokens).cpu().numpy()
        assert top is None
        return LazyProb(_p, self._encode, self._decode)

    # TODO: why isn't this inherited from the LM base class?
    def sample(
        self,
        ys='',
        draw=sample_dict,
        prob=False,
        verbose=0,
        max_tokens=np.inf,
        join=str.__add__,
    ):
        P = 1.0
        t = 0
        while True:
            p = self.p_next(ys)
            y = draw(p) if t <= max_tokens else self.eos
            P *= p[y]
            t += 1
            if verbose:
                if y == self.eos:
                    print()
                else:
                    print(y, end='')
            if y == self.eos:
                return (ys, P) if prob else ys
            ys = join(ys, y)


#    def p_next_healing(self, xs, top=10):
#        # TODO: support token healing and/or hindsight sampling to get a valid token sequence
#        assert isinstance(xs, str)
#        tokens = self.tokenizer.encode(xs)
#        # token healing will take all but the last token and then resample the last one
#        # since it might be a partial token.
#        print([(t, self.tokenizer.decode([t])) for t in tokens])
#        complete = self.tokenizer.decode(tokens[:-1])
#        token_prefix = xs[len(complete):]
#        tokens = tokens[:-1]
#        _p = self.model.p_next(tokens).numpy()
#        pp = Float.chart()
#        for i in reversed(_p.argsort()):
#            x = self.tokenizer.decode([i])
#            if x.startswith(token_prefix):
#                pp[x] = _p[i]
#                if len(pp) > top: break
#        return pp


class AsyncGreedilyTokenizedLLM(LM):
    """
    This is a simple class which wraps HFPPL CachedCausalLMs.
    Caching is done by HFPPL.
    """

    def __init__(self, tokenizer, model, batch_size):
        self.tokenizer = tokenizer
        self._model = model
        self._model.batch_size = batch_size
        self._decode = decode_tokenizer_vocab(self.tokenizer)
        self._encode = {x: i for i, x in enumerate(self._decode)}
        super().__init__(V=set(self._decode), eos=self.tokenizer.eos_token)

    @classmethod
    def from_name(cls, name, batch_size):
        from hfppl import CachedCausalLM

        return cls(
            tokenizer=AutoTokenizer.from_pretrained(name, use_fast=True),
            model=CachedCausalLM.from_pretrained(name, load_in_8bit=True),
            batch_size=batch_size,
        )

    @classmethod
    def from_hf(cls, tokenizer, hf_model, batch_size):
        from hfppl import CachedCausalLM

        return cls(
            model=CachedCausalLM(hf_model, tokenizer, batch_size),
            tokenizer=tokenizer,
            batch_size=batch_size,
        )

    def __call__(self, xs):
        return self.model(self.tokenizer.encode(xs))

    async def next_token_logprobs(self, xs, top=None):
        return self.p_next(xs, top=top).map_values(np.log)

    async def p_next(self, xs, top=None):
        assert isinstance(xs, str)
        tokens = self.tokenizer.encode(xs)

        _logp = await self._model.next_token_logprobs(tokens)
        _logp = _logp.cpu().numpy() if hasattr(_logp, 'cpu') else _logp
        _p = np.exp(_logp)

        assert top is None
        return LazyProb(_p, self._encode, self._decode)


class LazyProb:
    def __init__(self, _p: torch.tensor, encode: dict[str, int], decode: dict[int, str]):
        self._p = _p
        self._encode = encode
        self._decode = decode

    def keys(self):
        return self._decode

    def values(self):
        return self._p

    def items(self):
        return zip(self._decode, self._p)

    def __getitem__(self, token: str) -> float:
        i = self._encode.get(token)
        return self._p[i] if i is not None else 0

    def materialize(self, top=None):
        _p = self._p
        _decode = self._decode

        top_p = _p.argsort() if top is None else _p.argsort()[-top:]

        pp = Float.chart()
        for i in reversed(top_p):
            pp[_decode[i]] = _p[i]

        return pp if top is None else pp.normalize()

    def __repr__(self):
        return repr(self.materialize())


<<<<<<< HEAD
from functools import lru_cache

=======
>>>>>>> c0191189
@lru_cache(None)
def make_mock_llm(**kwargs):
    from genparse.util import hf_tokenizer

    H = hf_tokenizer(**kwargs)
    return MockLLM(V=H.decode, eos=H.eos)


class MockLLM(LM):
    """
    Uniform distribution over next token; used for testing.
    """

    def __init__(self, V, eos, _p=None):
        n = len(V)
        self._p = np.array([1 / n for _ in range(len(V))]) if _p is None else _p
        self._logp = np.log(self._p)
        self._decode = list(V)
        self._encode = {x: i for i, x in enumerate(self._decode)}
        super().__init__(eos=eos, V=V)

    def p_next(self, _):
        return LazyProb(self._p, self._encode, self._decode)

    def __call__(self, x):
        assert x[-1] == self.eos
        return (1 / len(self.V)) ** len(x)

    def clear_cache(self):
        pass

    async def next_token_logprobs(self, _):
        return self._logp<|MERGE_RESOLUTION|>--- conflicted
+++ resolved
@@ -310,11 +310,6 @@
         return repr(self.materialize())
 
 
-<<<<<<< HEAD
-from functools import lru_cache
-
-=======
->>>>>>> c0191189
 @lru_cache(None)
 def make_mock_llm(**kwargs):
     from genparse.util import hf_tokenizer
