--- conflicted
+++ resolved
@@ -138,13 +138,11 @@
         self.tokenizer = AutoTokenizer.from_pretrained(name)
         self._model = AutoModelForCausalLM.from_pretrained(name)
         self.model = LLM(self._model)
-<<<<<<< HEAD
+
+#        bos_len    = len(self.tokenizer.decode([self.tokenizer.bos_token_id]))
+#        self._decode = [self.tokenizer.decode([self.tokenizer.bos_token_id,i])[bos_len:] for i in range(len(self.tokenizer.vocab))]
+
         self._decode = [self.tokenizer.convert_ids_to_tokens(i).replace('Ġ', ' ') for i in range(self.tokenizer.vocab_size)]
-=======
-
-        bos_len    = len(self.tokenizer.decode([self.tokenizer.bos_token_id]))
-        self._decode = [self.tokenizer.decode([self.tokenizer.bos_token_id,i])[bos_len:] for i in range(len(self.tokenizer.vocab))]
->>>>>>> 42825499
         super().__init__(V = set(self._decode), eos = self.tokenizer.eos_token)
 
     def __call__(self, xs):
