--- conflicted
+++ resolved
@@ -2,14 +2,9 @@
 from arsenal import colors, timers
 from arsenal.maths import sample_dict
 
-<<<<<<< HEAD
-from genparse.proposal.trie import TokenCharacterTrie
-from genparse.semiring import Float
-=======
-from genparse import Float
 #from genparse.proposal.trie import TokenCharacterTrie
 from genparse.proposal.trie_numba import TokenCharacterTrie
->>>>>>> d0e704aa
+from genparse.semiring import Float
 
 
 class CharacterProposal(TokenCharacterTrie):
@@ -57,11 +52,7 @@
         # Filter LLM tokens that are illegal under the cfg
         words = {word for word in llm.V if set(word) <= self.guide.V or word == llm.eos}
 
-<<<<<<< HEAD
-        super().__init__(words, old_eos=llm.eos, new_eos=guide.eos)
-=======
         super().__init__(words, encode = llm._encode, old_eos = llm.eos, new_eos = guide.eos)
->>>>>>> d0e704aa
 
     def sample(self, prompt, max_tokens=float("inf"), verbosity=0, **kwargs):
         context = ""
