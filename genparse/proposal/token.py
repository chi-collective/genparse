from arsenal import colors, timers
from arsenal.datastructures.pdict import pdict
from arsenal.iterextras import take
from arsenal.maths import sample_dict

from genparse.proposal.trie import TokenCharacterTrie
from genparse.semiring import Float

from inspect import iscoroutinefunction

# TODO: It's tempting to require proposal distributions to implement the `LM`
# interface, but it might be difficult to correctly implement `__call__` and
# `p_next` as proposal distributions may only be distributions over sample paths
# rather than character strings.  That appears to be a significant difference.


class TokenProposal(TokenCharacterTrie):
    """Proposal distribution that combines an `llm` and `guide`.  Let Y be the set
    of tokens and ∑ the set of characters.  We assume that llm is a distrbution
    over Y* and guide is a distribution over ∑*.

    We sample the next token y ∈ Y given ys ∈ Y* according the following
    distrbution:

      q(y | ys) ∝ p_llm(y | ys) * p_guide(φ(y) | φ(ys))

    where φ: Y* → ∑* maps token strings to characters.

    """

    def __init__(self, *, llm, guide, K=None):
        self.llm = llm
        self.guide = guide
        self._prompt = None
        self._p_guide = None
        self.timer = timers()
        self.K = K

        # Filter LLM tokens that are illegal under the cfg
        words = {word for word in llm.V if set(word) <= self.guide.V or word == llm.eos}

        super().__init__(words, old_eos=llm.eos, new_eos=guide.eos)

<<<<<<< HEAD
    def _p_next(self, context, K=None, execute_model_req=None, **kwargs):
        with self.timer['llm'](t=len(context)):
            p_llm = self.llm.p_next(self._prompt + context, execute_model_req=execute_model_req)
=======
    def _p_next(self, context, K=None):
        p_llm = self.llm.p_next(self._prompt + context)
        return Float.chart(take(K, self.traverse_trie(context, p_llm))).normalize()
>>>>>>> 92c2b603

    async def sample_next_token(self, prompt, context, draw=sample_dict, **kwargs):
        """
        Proposes a token and incremental weight update.

        The following procedure, justified using RAVI, gives the way we sample a token and compute the incremental SMC weight update.

        1. Sample a subset S of size K of the token vocabulary by
            a. enumerating the top K - 1 tokens
            b. sampling a wilcard token from the remainder of the vocabulary proportional to p_llm(x)
        2. Compute *unnormalized target* p(x) of each x \in S according to p_llm(x)p_cfg(x).
        3. Compute (local) weight w(x) of each token as p(x)/Pr(x \in S) where Pr(x \in S) is the *inclusion probability*.
            * Pr(x \in S) = 1 if x in top K - 1
            * Pr(x \in S) \propto p_llm(x) for the wilcard token
        4. Renormalize the weights of the tokens in S and sample one of them.
        5. Set the incremental SMC weight update w'(x) = \sum_{x \in S} w(x)
        """

<<<<<<< HEAD
    async def sample_next_token(
        self, prompt, context, verbosity=0, compare_time=False, draw=sample_dict, 
        execute_model_req=None,
        **kwargs
    ):
        with self.timer['llm'](t=len(context)):
            p_llm = await self.llm.p_next(prompt + context, execute_model_req=execute_model_req)

        with self.timer['cfg+trie'](t=len(context)):
            Q = Float.chart(
                take(self.K - 1, self.traverse_trie(context, p_llm))
            ).normalize()
            token = draw(Q)

            llm_prob = p_llm[self.old_eos if token == self.new_eos else token]
            guide_prob = self._p_guide[token]

        if compare_time:
            self.timer.compare()

        # temp fix because hfppl step now requires only two return values
        return (token, llm_prob * guide_prob / Q[token])
=======
        if iscoroutinefunction(self.llm.p_next):
            p_llm = await self.llm.p_next(prompt + context)
        else:
            p_llm = self.llm.p_next(prompt + context)

        # enumerate top K - 1 tokens
        Ws = Float.chart(take(self.K - 1, self.traverse_trie(context, p_llm)))

        # sample wildcard token from p_llm
        P_wc = Float.chart({x: p for x, p in p_llm.items() if x not in Ws}).normalize()
        wildcard = draw(P_wc)
        proposal_p = P_wc[wildcard]

        # compute wild card weight
        p_cfg_wc = 1
        for i, c in enumerate(wildcard):
            p_cfg_wc *= self.guide.p_next(context + wildcard[:i])[c]
        Ws[wildcard] = (
            p_llm[self.old_eos if wildcard == self.new_eos else wildcard]
            * p_cfg_wc
            / P_wc[wildcard]
        )

        # sample token from weights and compute update
        Ws_norm = Ws.normalize()
        token = draw(Ws_norm)
        proposal_p *= Ws_norm[token]
        weight_update = Ws.sum()

        return (token, proposal_p, weight_update)
>>>>>>> 92c2b603

    def _update_internal(self):
        # overrides base method.  Takes max rather than sum of internal nodes
        jump = self.jump
        mass = self.mass
        for node in self.ordering:
            m = 0
            for child in jump[node]:
                m = max(m, mass[child])
            mass[node] = m

    def __deepcopy__(self, memo):
        cpy = type(self).__new__(type(self))

        # the only thing that needs a real copy is the mass array
        cpy.mass = self.mass.copy()
        cpy._p_guide = self._p_guide if self._p_guide is None else self._p_guide.copy()

        # pass the other member variables thru
        cpy.root = self.root
        cpy.children = self.children
        cpy.word2leaf = self.word2leaf
        cpy.jump = self.jump
        cpy.ordering = self.ordering
        # cpy.token_id_to_leaf = self.token_id_to_leaf    # TODO: when we switch to the numba version
        cpy.llm = self.llm
        cpy.guide = self.guide
        cpy.timer = self.timer
        cpy.old_eos = self.old_eos
        cpy.new_eos = self.new_eos
        cpy._prompt = self._prompt
        cpy.K = self.K

        return cpy

    def traverse_trie(self, context, p_llm):
        """
        This method will lazily enumerate the nodes in the intersection of `p_llm` and
        and the `guide` for the given context.

        Here intersection means

          guide.p(token | context) * llm.p(token | context) for tokens ∈ llm.V

        """

        # update the trie with the llm's distribution of next token `p_llm`.
        self._update_trie(p_llm)

        agenda = pdict()
        P = Float.chart()

        # initial conditions
        (token, node) = ('', self.root)
        agenda[token, node] = 0
        P[node] = 1

        self._p_guide = {}

        while agenda:
            (token, node) = agenda.pop()

            # Efficiently compute guide.p(x | context + token) for x ∈ guide.V.
            # These are individal characters that are aligned with the trie.
            p = self.guide.p_next(context + token)

            children_node = self.children[node]
            for x in children_node:
                if x is None:
                    # print(f'>>> {P[node] * self.mass[children_node[None]]:.20f} {token!r}')

                    self._p_guide[token] = P[node]

                    yield (token, P[node] * self.mass[children_node[None]])
                    continue

                y = children_node[x]

                P[y] = P_y = P[node] * p[x]

                if P_y > 0:
                    agenda[token + x, y] = -P_y * self.mass[y]

    def sample(
        self,
        prompt='',
        draw=sample_dict,
        chunked=False,
        max_tokens=float('inf'),
        verbosity=False,
        K=None,
    ):
        self._prompt = prompt
        context = ''
        chunks = []
        P = 1
        t = 0
        while True:
            t += 1
            if t <= max_tokens:
                p = self._p_next(context, K=K).normalize()
                y = draw(p)
                P *= p[y]
            else:
                y = self.guide.eos
                P *= 1  # deterministic
            if y == self.guide.eos:
                break
            chunks.append(y)
            context += y
            if verbosity > 0:
                print(colors.cyan % y, end=colors.magenta % '|')
        value = context
        if chunked:
            value = tuple(chunks)
        if verbosity > 0:
            print()
        # self.timer.compare()
        return (value, P)<|MERGE_RESOLUTION|>--- conflicted
+++ resolved
@@ -41,15 +41,11 @@
 
         super().__init__(words, old_eos=llm.eos, new_eos=guide.eos)
 
-<<<<<<< HEAD
+        
     def _p_next(self, context, K=None, execute_model_req=None, **kwargs):
-        with self.timer['llm'](t=len(context)):
-            p_llm = self.llm.p_next(self._prompt + context, execute_model_req=execute_model_req)
-=======
-    def _p_next(self, context, K=None):
-        p_llm = self.llm.p_next(self._prompt + context)
+        p_llm = self.llm.p_next(self._prompt + context, execute_model_req=execute_model_req)
         return Float.chart(take(K, self.traverse_trie(context, p_llm))).normalize()
->>>>>>> 92c2b603
+      
 
     async def sample_next_token(self, prompt, context, draw=sample_dict, **kwargs):
         """
@@ -68,34 +64,15 @@
         5. Set the incremental SMC weight update w'(x) = \sum_{x \in S} w(x)
         """
 
-<<<<<<< HEAD
     async def sample_next_token(
-        self, prompt, context, verbosity=0, compare_time=False, draw=sample_dict, 
+        self, prompt, context, verbosity=0, draw=sample_dict, 
         execute_model_req=None,
         **kwargs
     ):
-        with self.timer['llm'](t=len(context)):
+        if iscoroutinefunction(self.llm.p_next):
             p_llm = await self.llm.p_next(prompt + context, execute_model_req=execute_model_req)
-
-        with self.timer['cfg+trie'](t=len(context)):
-            Q = Float.chart(
-                take(self.K - 1, self.traverse_trie(context, p_llm))
-            ).normalize()
-            token = draw(Q)
-
-            llm_prob = p_llm[self.old_eos if token == self.new_eos else token]
-            guide_prob = self._p_guide[token]
-
-        if compare_time:
-            self.timer.compare()
-
-        # temp fix because hfppl step now requires only two return values
-        return (token, llm_prob * guide_prob / Q[token])
-=======
-        if iscoroutinefunction(self.llm.p_next):
-            p_llm = await self.llm.p_next(prompt + context)
         else:
-            p_llm = self.llm.p_next(prompt + context)
+            p_llm = self.llm.p_next(prompt + context, execute_model_req=execute_model_req)
 
         # enumerate top K - 1 tokens
         Ws = Float.chart(take(self.K - 1, self.traverse_trie(context, p_llm)))
@@ -122,7 +99,7 @@
         weight_update = Ws.sum()
 
         return (token, proposal_p, weight_update)
->>>>>>> 92c2b603
+
 
     def _update_internal(self):
         # overrides base method.  Takes max rather than sum of internal nodes
